include:
  - project: computing/gitlab-ci-templates
    file:
      - conda.yml
      - python.yml

stages:
  - build
  - basic
  - pipeline
  - deploy

.parallel_wvf: &parallel_wvf
  parallel:
    matrix:
      - WVF: ["IMRPhenomXPHM", "IMRPhenomTPHM"]

tarball:
  extends:
    - .python:build
  stage: build
  needs: []

conda:
  extends:
    - .conda:base
  stage: build
  needs: []
  script:
    - conda create --name py310 python=3.10
    - conda activate py310
    - conda install -c conda-forge pip2conda
    - python -m pip2conda --output environment.txt
    - conda install --file environment.txt
    - python -m pip install .

executables:
  stage: basic
  image: python:3.8
  needs:
    - tarball
  before_script:
    - python -m pip install simple-pe*.tar.*
  script:
    - simple_pe_analysis --help
    - simple_pe_corner --help
    - simple_pe_filter --help
    - simple_pe_pipe --help

documentation:
  stage: basic
  image: python:3.7
  needs:
    - tarball
  before_script:
    - python -m pip install .[docs]
    - python -m pip install simple-pe*.tar.*
  script:
    - cd docs && make html
  artifacts:
    paths:
      - docs/build/html/

.metric:
  stage: pipeline
  image: python:3.8
  needs:
    - tarball
    - executables
  before_script:
    - python -m pip install simple-pe*.tar.*
  script:
    - curl https://www.gw-openscience.org/GW150914data/P1500238/H1-GDS-CALIB_STRAIN.txt -o ./GW150914_H1_asd.txt
    - curl https://www.gw-openscience.org/GW150914data/P1500238/L1-GDS-CALIB_STRAIN.txt -o ./GW150914_L1_asd.txt
<<<<<<< HEAD
    - "echo '{\"mass_1\": 36.8, \"mass_2\": 32.0, \"spin_1z\": -0.62, \"spin_2z\": 0.47, \"distance\": 509.1, \"inclination\": 2.4, \"time\": 1126259462.41, \"ra\": 2.2, \"dec\": -1.2, \"psi\": 0.7}' > trigger_parameters.json"
    - simple_pe_pipe --strain H1:GWOSC:GW150914 L1:GWOSC:GW150914 --approximant ${WVF} --f_low 20 --f_high 2048 --accounting_group UNKNOWN --accounting_group_user albert.einstein --outdir ./output --trigger_parameters trigger_parameters.json --asd H1:GW150914_H1_asd.txt L1:GW150914_L1_asd.txt --metric_directions chirp_mass symmetric_mass_ratio chi_align chi_p2
    - bash ./output/submit/bash_simple_pe.sh
=======
    - "echo '{\"mass_1\": 36.8, \"mass_2\": 32.0, \"spin_1z\": -0.62, \"spin_2z\": 0.47, \"chi_p2\": 0.0625, \"distance\": 509.1, \"inclination\": 2.4, \"time\": 1126259462.41, \"ra\": 2.2, \"dec\": -1.2, \"psi\": 0.7}' > trigger_parameters.json"
    - simple_pe_pipe --strain H1:GWOSC:GW150914 L1:GWOSC:GW150914 --approximant ${WVF} --f_low 20 --f_high 2048 --accounting_group UNKNOWN --accounting_group_user albert.einstein --outdir ./outdir --trigger_parameters trigger_parameters.json --asd H1:GW150914_H1_asd.txt L1:GW150914_L1_asd.txt --metric_directions ${METRIC_DIRECTIONS}
    - bash ./outdir/submit/bash_simple_pe.sh
    - mv ./outdir/output/peak_parameters.json peak_parameters.json
    - mv ./outdir/output/peak_snrs.json peak_snrs.json
    - mv ./outdir/output/corner.png corner.png
>>>>>>> 128a7ba2
  artifacts:
    paths:
        - peak_parameters.json
        - peak_snrs.json
        - corner.png

GW150914:aligned_metric:
  <<: *parallel_wvf
  extends: .metric
  variables:
    METRIC_DIRECTIONS: chirp_mass symmetric_mass_ratio chi_align

GW150914:precession_metric:
  extends: .metric
  variables:
    WVF: IMRPhenomXPHM # precession metric code doesn't work for TD approximants
    METRIC_DIRECTIONS: chirp_mass symmetric_mass_ratio chi_align chi_p2

pages:
  stage: deploy
  image: python:3.8-slim
  dependencies:
    - conda
    - tarball
    - documentation
  script:
    - mkdir public/
    - mv docs/build/html/* ./public/
  artifacts:
    paths:
    - public
  rules:
    - if: $CI_COMMIT_REF_NAME == $CI_DEFAULT_BRANCH<|MERGE_RESOLUTION|>--- conflicted
+++ resolved
@@ -72,18 +72,12 @@
   script:
     - curl https://www.gw-openscience.org/GW150914data/P1500238/H1-GDS-CALIB_STRAIN.txt -o ./GW150914_H1_asd.txt
     - curl https://www.gw-openscience.org/GW150914data/P1500238/L1-GDS-CALIB_STRAIN.txt -o ./GW150914_L1_asd.txt
-<<<<<<< HEAD
-    - "echo '{\"mass_1\": 36.8, \"mass_2\": 32.0, \"spin_1z\": -0.62, \"spin_2z\": 0.47, \"distance\": 509.1, \"inclination\": 2.4, \"time\": 1126259462.41, \"ra\": 2.2, \"dec\": -1.2, \"psi\": 0.7}' > trigger_parameters.json"
-    - simple_pe_pipe --strain H1:GWOSC:GW150914 L1:GWOSC:GW150914 --approximant ${WVF} --f_low 20 --f_high 2048 --accounting_group UNKNOWN --accounting_group_user albert.einstein --outdir ./output --trigger_parameters trigger_parameters.json --asd H1:GW150914_H1_asd.txt L1:GW150914_L1_asd.txt --metric_directions chirp_mass symmetric_mass_ratio chi_align chi_p2
-    - bash ./output/submit/bash_simple_pe.sh
-=======
     - "echo '{\"mass_1\": 36.8, \"mass_2\": 32.0, \"spin_1z\": -0.62, \"spin_2z\": 0.47, \"chi_p2\": 0.0625, \"distance\": 509.1, \"inclination\": 2.4, \"time\": 1126259462.41, \"ra\": 2.2, \"dec\": -1.2, \"psi\": 0.7}' > trigger_parameters.json"
     - simple_pe_pipe --strain H1:GWOSC:GW150914 L1:GWOSC:GW150914 --approximant ${WVF} --f_low 20 --f_high 2048 --accounting_group UNKNOWN --accounting_group_user albert.einstein --outdir ./outdir --trigger_parameters trigger_parameters.json --asd H1:GW150914_H1_asd.txt L1:GW150914_L1_asd.txt --metric_directions ${METRIC_DIRECTIONS}
     - bash ./outdir/submit/bash_simple_pe.sh
     - mv ./outdir/output/peak_parameters.json peak_parameters.json
     - mv ./outdir/output/peak_snrs.json peak_snrs.json
     - mv ./outdir/output/corner.png corner.png
->>>>>>> 128a7ba2
   artifacts:
     paths:
         - peak_parameters.json
