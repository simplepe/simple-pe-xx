--- conflicted
+++ resolved
@@ -351,39 +351,10 @@
                 snr_2pol={
                     "not_right": samples['not_right'],
                     "not_left": samples["not_left"]
-                }, ignore_debug_params=['p_', 'weight']
-            )
-<<<<<<< HEAD
-        self.generate_all_posterior_samples(
-            function=pe.calculate_interpolated_snrs,
-            psd=self.psd,
-            f_low=self.f_low,
-            dominant_snr=self.snrs['22'],
-            modes=modes,
-            alpha_net=self.alpha_net,
-            response_sigma=self.response_sigma,
-            fiducial_distance=self.distance_face_on,
-            fiducial_sigma=self.sigma,
-            dist_interp_dirs=dist_interp_dirs,
-            hm_interp_dirs=hm_interp_dirs,
-            prec_interp_dirs=prec_interp_dirs,
-            interp_points=interp_points,
-            approximant=self.approximant,
-            left_snr=self.left_snr,
-            right_snr=self.right_snr
-        )
-        self.reweight_samples(
-            pe.reweight_based_on_observed_snrs,
-            hm_snr={'33': self.snrs['33']},
-            prec_snr=self.snrs['prec'],
-            snr_2pol={
-                "not_right": self.snrs['not_right'],
-                "not_left": self.snrs["not_left"]
-            },
-            overlaps=self.overlaps,
-            ignore_debug_params=['p_', 'weight']
-        )
-=======
+                },
+                overlaps=self.overlaps,
+                ignore_debug_params=['p_', 'weight']
+            )
             self.__cache_samples(self.samples_dict)
             pbar.update(self.__cache.number_of_samples - old)
             if self.__cache.neff > neff:
@@ -391,6 +362,5 @@
             old = self.__cache.number_of_samples
         self.parameters = self.__cache.parameters
         self.samples = self.__cache.samples.T
->>>>>>> a2aa4709
         print(f"Total time taken: {time.time() - t0:.2f}s")
         return self.__cache