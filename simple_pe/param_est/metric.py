import numpy as np
from pycbc.waveform import get_fd_waveform
from pycbc.filter import match
from simple_pe.waveforms import waveform_modes
import copy
from scipy import optimize
from scipy.stats import chi2
from simple_pe.param_est.pe import SimplePESamples, param_maxs, param_mins
from pesummary.gw import conversions
from pesummary.utils.samples_dict import SamplesDict


class Metric:
    """
    A class to store the parameter space metric at a point x in parameter space,
    where the variations are given by dx_directions

    :param x: dictionary with parameter values for initial point
    :param dx_directions: a list of directions to vary
    :param f_low: low frequency cutoff
    :param psd: the power spectrum to use in calculating the match
    :param approximant: the approximant generator to use
    :return gij: a square matrix, with size given by the length of dxs, that gives the
    metric at x along the directions given by dxs
    """

    def __init__(self, x, dx_directions, mismatch, f_low, psd,
                 approximant="IMRPhenomD", tolerance=1e-2, prob=None, snr=None):
        """
        :param x: dictionary with parameter values for initial point
        :param dx_directions: a list of directions to vary
        :param mismatch: the mismatch value to use when calculating metric
        :param f_low: low frequency cutoff
        :param psd: the power spectrum to use in calculating the match
        :param approximant: the approximant generator to use
        :param tolerance: tolerance for scaling vectors
        :param prob: probability to enclose within ellipse
        :param snr: snr of signal, used in scaling mismatch
        """
        self.x = SimplePESamples(x)
        if 'distance' not in self.x:
            self.x['distance'] = np.ones_like(list(x.values())[0])
        self.dx_directions = dx_directions
        self.ndim = len(dx_directions)
        self.dxs = SimplePESamples(SamplesDict(self.dx_directions, np.eye(self.ndim)))
        self.mismatch = mismatch
        self.f_low = f_low
        self.psd = psd
        self.approximant = approximant
        self.tolerance = tolerance
        self.prob = prob
        self.snr = snr
        if self.prob:
            self.n_sigma = np.sqrt(chi2.isf(1 - self.prob, self.ndim))
            if self.snr:
                self.mismatch = self.n_sigma ** 2 / (2 * self.snr ** 2)
        self.coordinate_metric = None
        self.metric = None
        self.evals = None
        self.evec = None
        self.err = None
        self.projected_directions = None
        self.projected_metric = None
        self.projection = None
        self.projected_mismatch = None

        self.scale_dxs()
        self.calculate_metric()

    def scale_dxs(self):
        """
        This function scales the vectors dxs so that the mismatch between
        a waveform at point x and one at x + dxs[i] is equal to the specified
        mismatch, up to the specified tolerance.
        """
        scale = np.zeros(self.ndim)
        for i in range(self.ndim):
            dx = self.dxs[i:i + 1]
            scale[i] = scale_dx(self.x, dx, self.mismatch, self.f_low, self.psd,
                                self.approximant, self.tolerance)

        self.dxs = SimplePESamples(SamplesDict(self.dx_directions, self.dxs.samples * scale))

    def calculate_metric(self):
        scaling = 1.
        gij = np.zeros([self.ndim, self.ndim])

        # diagonal components
        # g_ii = 1 - 0.5 [m(dx_i) + m(-dx_i)]
        for i in range(self.ndim):
            gij[i, i] += average_mismatch(self.x, self.dxs[i:i + 1], scaling, self.f_low,
                                          self.psd, self.approximant)

        # off diagonal
        # g_ij = 0.25 * [+ m(1/sqrt(2) (+ dx_i + dx_j)) + m(1/sqrt(2) (- dx_i - dx_j))
        #                - m(1/sqrt(2) (+ dx_i - dx_j)) - m(1/sqrt(2) (- dx_i + dx_j))]
        for i in range(self.ndim):
            for j in range(i + 1, self.ndim):
                for s in ([1, -1]):
                    dx = {}
                    for k, vals in self.dxs.items():
                        dx[k] = (vals[i] + s * vals[j]) / np.sqrt(2)
                    gij[i, j] += 0.5 * s * average_mismatch(self.x, dx, scaling,
                                                            self.f_low, self.psd, self.approximant)
                gij[j, i] = gij[i, j]

        # this gives the metric in coordinates given by the dxs.
        # Let's instead return the metric in physical parameter space
        self.coordinate_metric = gij
        self.physical_metric()

    def physical_metric(self):
        """
        A function to calculate the metric in physical coordinates
        """
        dx_inv = np.linalg.inv(self.dxs.samples)
        self.metric = np.matmul(dx_inv.T, np.matmul(self.coordinate_metric, dx_inv))

    def calculate_evecs(self):
        """
        A function to calculate the eigenvectors and eigenvalues of the metric gij
        """
        self.evals, self.evec = np.linalg.eig(self.metric)

    def normalized_evecs(self):
        """
        Return the evecs normalized to give the desired mismatch
        """
        if self.evec is None:
            self.calculate_evecs()
<<<<<<< HEAD
        return SimplePESamples(SamplesDict(self.dx_directions, self.evec * np.sqrt(self.mismatch / self.evals)))
=======
        # always force to be positive to avoid negatives in sqrt
        self.evals[self.evals < 0] = np.abs(self.evals[self.evals < 0])
        return SamplesDict(self.dx_directions, self.evec * np.sqrt(self.mismatch / self.evals))
>>>>>>> 53c23afa

    def calc_metric_error(self):
        """
        We are looking for a metric and corresponding basis for which the
        basis is orthogonal and whose normalization is given by the desired mismatch
        This function checks for the largest error

        """
        vgv = np.matmul(self.dxs.samples.T, np.matmul(self.metric, self.dxs.samples))
        off_diag = np.max(abs(vgv[~np.eye(self.metric.shape[0], dtype=bool)]))
        diag = np.max(abs(np.diag(vgv)) - self.mismatch)
        self.err = max(off_diag, diag)

    def update_metric(self):
        """
        A function to re-calculate the metric gij based on the matches obtained
        for the eigenvectors of the original metric
        """
        # calculate the eigendirections of the matrix
        self.calculate_evecs()
        self.dxs = SimplePESamples(SamplesDict(self.dx_directions, self.evec))
        # scale so that they actually have the desired mismatch
        self.scale_dxs()
        self.calculate_metric()

    def iteratively_update_metric(self, max_iter=20):
        """
        A method to re-calculate the metric gij based on the matches obtained
        for the eigenvectors of the original metric
        """
        tol = self.tolerance * self.mismatch
        self.calc_metric_error()

        op = 0

        while (self.err > tol) and (op < max_iter):
            self.update_metric()
            self.calc_metric_error()
            op += 1

        if self.err > tol:
            print("Failed to achieve requested tolerance.  Requested: %.2g; achieved %.2g" % (tol, self.err))

    def project_metric(self, projected_directions):
        """
        Project out the unwanted directions of the metric

        :param projected_directions: list of parameters that we want to keep
        """
        self.projected_directions = projected_directions
        kept = np.ones(self.ndim, dtype=bool)
        for i, x in enumerate(self.dx_directions):
            if x not in projected_directions:
                kept[i] = False

        # project out unwanted: g'_ab = g_ab - g_ai (ginv)^ij g_jb (where a,b run over kept, i,j over removed)
        # matrix to calculate the values of the maximized directions: x^i = (ginv)^ij g_jb
        ginv = np.linalg.inv(self.metric[~kept][:, ~kept])
        self.projection = - np.matmul(ginv, self.metric[~kept][:, kept])
        self.projected_metric = self.metric[kept][:, kept] + np.matmul(self.metric[kept][:, ~kept], self.projection)

        if self.prob and self.snr:
            # calculate equivalent mismatch given number of remaining dimensions
            n_sigmasq = chi2.isf(1 - self.prob, len(projected_directions))
            self.projected_mismatch = n_sigmasq / (2 * self.snr ** 2)

    def projected_evecs(self):
        """
        Return the evecs normalized to give the desired mismatch
        """
        evals, evec = np.linalg.eig(self.projected_metric)
        return SimplePESamples(SamplesDict(self.projected_directions, evec * np.sqrt(self.mismatch / evals)))

    def generate_ellipse(self, npts=100, projected=False, scale=1.):
        """
        Generate an ellipse of points of the stored mismatch.  Scale the radius by a factor `scale'
        If the metric is projected, and we know the snr, then scale the mismatch appropriately for the number
        of projected dimensions.

        :param npts: number of points in the ellipse
        :param projected: use the projected metric if True, else use metric
        :param scale: scaling to apply to the mismatch
        :return ellipse_dict: SimplePESamples with ellipse of points
        """
        if projected:
            dx_dirs = self.projected_directions
            n_evec = self.projected_evecs()
        else:
            dx_dirs = self.dx_directions
            n_evec = self.normalized_evecs()

        if len(dx_dirs) != 2:
            print("We're expecting to plot a 2-d ellipse")
            return -1

        if projected and self.projected_mismatch:
            scale *= np.sqrt(self.projected_mismatch / self.mismatch)

        # generate points on a circle
        phi = np.linspace(0, 2 * np.pi, npts)
        xx = scale * np.cos(phi)
        yy = scale * np.sin(phi)
        pts = np.array([xx, yy])

        # project onto eigendirections
        dx = SimplePESamples(SamplesDict(dx_dirs, np.matmul(n_evec.samples, pts)))

        # scale to be physical
        alphas = np.zeros(npts)
        for i in range(npts):
            alphas[i] = check_physical(self.x, dx[i:i + 1], 1.)

        ellipse_dict = SimplePESamples(SamplesDict(dx_dirs,
                                                   np.array([self.x[dx] for dx in dx_dirs]).reshape(
                                                       [2, 1]) + dx.samples * alphas))

        return ellipse_dict

    def generate_match_grid(self, npts=10, projected=False, scale=1.):
        """
        Generate a grid of points with extent governed by stored mismatch.  
        If the metric is projected, scale to the projected number of dimensions
        Apply an overall scaling of scale

        :param npts: number of points in each dimension of the grid
        :param projected: use the projected metric if True, else use metric
        :param scale: a factor by which to scale the extent of the grid
        :return ellipse_dict: SimplePESamples with grid of points and match at each point
        """
        if projected:
            dx_dirs = self.projected_directions + [x for x in self.dx_directions if x not in self.projected_directions]
            n_evec = self.projected_evecs()
        else:
            dx_dirs = self.dx_directions
            n_evec = self.normalized_evecs()

        if projected and self.projected_mismatch:
            scale *= np.sqrt(self.projected_mismatch / self.mismatch)

        grid = np.mgrid[-scale:scale:npts * 1j, -scale:scale:npts * 1j]
        dx_data = np.tensordot(n_evec.samples, grid, axes=(1, 0))

        if projected:
            dx_extra = np.tensordot(self.projection, dx_data, axes=(1, 0))
            dx_data = np.append(dx_data, dx_extra, 0)

        dx = SimplePESamples(SamplesDict(dx_dirs, dx_data.reshape(len(dx_dirs), npts ** 2)))

        h0 = make_waveform(self.x, self.psd.delta_f, self.f_low, len(self.psd), self.approximant)

        m = np.zeros(dx.number_of_samples)
        for i in range(dx.number_of_samples):
            if check_physical(self.x, dx[i:i + 1], 1.) < 1:
                m[i] = 0
            else:
                h1 = make_offset_waveform(self.x, dx[i:i + 1], 1.,
                                          self.psd.delta_f, self.f_low, len(self.psd), self.approximant)
                m[i] = match(h0, h1, self.psd, self.f_low, subsample_interpolation=True)[0]

        matches = SimplePESamples(SamplesDict(dx_dirs + ['match'],
                                              np.append(
                                                  dx.samples + np.array([self.x[dx] for dx in dx_dirs]).reshape(
                                                      [len(dx_dirs), 1]),
                                                  m.reshape([1, npts ** 2]), 0).reshape(
                                                  [len(dx_dirs) + 1, npts, npts])))

        return matches

    def generate_posterior_grid(self, npts=10, projected=False, scale=None):
        """
        Generate a grid of points with extent governed by requested mismatch

        :param npts: number of points in each dimension of the grid
        :param projected: use the projected metric if True, else use metric
        :param scale: the scale to apply to the greatest extent of the grid
        :return ellipse_dict: SimplePESamples with grid of points and match at each point
        """
        if not self.snr:
            print("need an SNR to turn matches into probabilities")
            return -1

        matches = self.generate_match_grid(npts, projected, scale)
        post = np.exp(-self.snr ** 2 / 2 * (1 - matches['match'] ** 2))

        grid_probs = SimplePESamples(SamplesDict(matches.keys() + ['posterior'],
                                                 np.append(matches.samples, post).reshape(
                                                     [len(matches.keys()) + 1, npts, npts])))

        return grid_probs

    def generate_samples(self, npts=int(1e5)):
        """
        Generate an ellipse of points of constant mismatch

        :param npts: number of points to generate
        :return phys_samples: SimplePESamples with samples
        """
        pts = np.random.normal(0, 1, [2 * npts, self.ndim])

        sample_pts = SimplePESamples(SamplesDict(self.dx_directions,
                                                 (np.array([self.x[dx] for dx in self.normalized_evecs().keys()])
                                                  + np.matmul(pts,
                                                              self.normalized_evecs().samples.T / self.n_sigma)).T))
        sample_pts.trim_unphysical()
        if sample_pts.number_of_samples > npts:
            sample_pts = sample_pts.downsample(npts)

        return sample_pts


def make_waveform(params, df, f_low, flen, approximant="IMRPhenomD"):
    """
    This function makes a waveform for the given parameters and
    returns h_plus generated at value x.

    :param params: SimplePESamples with parameter values for waveform generation
    :param df: frequency spacing of points
    :param f_low: low frequency cutoff
    :param flen: length of the frequency domain array to generate
    :param approximant: the approximant generator to use
    :return h_plus: waveform at parameter space point x
    """
    x = copy.deepcopy(params)
    if 'phase' not in x.keys():
        x['phase'] = np.zeros_like(list(x.values())[0])
    x['f_ref'] = f_low * np.ones_like(list(x.values())[0])

    modes = waveform_modes.mode_array('22', approximant)

    if ('chi_p' in x.keys()) or ('chi_p2' in x.keys()):
        # generate the leading harmonic of the precessing waveform
        x.generate_prec_spin()

    if 'tilt_1' in x.keys() and x['tilt_1']:
        x.generate_all_posterior_samples(disable_remnant=True)
        h_plus = conversions.snr._calculate_precessing_harmonics(x["mass_1"][0], x["mass_2"][0],
                                                                 x["a_1"][0], x["a_2"][0],
                                                                 x["tilt_1"][0], x["tilt_2"][0],
                                                                 x["phi_12"][0],
                                                                 x["beta"][0], x["distance"][0],
                                                                 harmonics=[0], approx=approximant,
                                                                 mode_array=modes,
                                                                 df=df, f_low=f_low,
                                                                 f_ref=x["f_ref"][0])[0]

    else:
        if ('spin_1z' not in x.keys()) or ('spin_2z' not in x.keys()):
            x.generate_spin_z()

        x.generate_all_posterior_samples(disable_remnant=True)
        h_plus, h_cross = get_fd_waveform(mass1=x['mass_1'], mass2=x['mass_2'],
                                          spin1z=x['spin_1z'],
                                          spin2z=x['spin_2z'],
                                          delta_f=df, distance=x['distance'], f_lower=f_low,
                                          approximant=approximant,
                                          mode_array=modes)

    h_plus.resize(flen)
    return h_plus


def offset_params(x, dx, scaling):
    """
    Update the parameters x by moving to a value (x + scaling * dx)

    :param x: dictionary with parameter values for initial point
    :param dx: dictionary with parameter variations (can be a subset of the parameters in x)
    :param scaling: the scaling to apply to dx
    :return x_prime: parameter space point x + scaling * dx
    """
    x_prime = copy.deepcopy(x)

    for k, dx_val in dx.items():
        if k not in x_prime:
            print("Value for %s not given at initial point" % k)
            return -1

        x_prime[k] += float(scaling * dx_val)

    return x_prime


def make_offset_waveform(x, dx, scaling, df, f_low, flen, approximant="IMRPhenomD"):
    """
    This function makes a waveform for the given parameters and
    returns h_plus generated at value (x + scaling * dx).

    :param x: dictionary with parameter values for initial point
    :param dx: dictionary with parameter variations (can be a subset of the parameters in x)
    :param scaling: the scaling to apply to dx
    :param df: frequency spacing of points
    :param f_low: low frequency cutoff
    :param flen: length of the frequency domain array to generate
    :param approximant: the approximant generator to use
    :return h_plus: waveform at parameter space point x + scaling * dx
    """
    h_plus = make_waveform(offset_params(x, dx, scaling), df, f_low, flen, approximant)

    return h_plus


def check_physical(x, dx, scaling, maxs=None, mins=None, verbose=False):
    """
    A function to check whether the point described by the positions x + dx is
    physically permitted.  If not, rescale and return the scaling factor

    :param x: dictionary with parameter values for initial point
    :param dx: dictionary with parameter variations
    :param scaling: the scaling to apply to dx
    :param maxs: a dictionary with the maximum permitted values of the physical parameters
    :param mins: a dictionary with the minimum physical values of the physical parameters
    :param verbose: print logging messages
    :return alpha: the scaling factor required to make x + scaling * dx physically permissible
    """
    if mins is None:
        mins = param_mins

    if maxs is None:
        maxs = param_maxs

    x0 = offset_params(x, dx, 0.)
    x_prime = offset_params(x, dx, scaling)

    if 'chi_p' in x_prime.keys() or ('chi_p2' in x_prime.keys()):
        x_prime = SimplePESamples(x_prime)
        x_prime.generate_spin_z()
        x_prime.generate_prec_spin()
        x0 = SimplePESamples(x0)
        x0.generate_spin_z()
        x0.generate_prec_spin()

    alpha = 1.

    for k, dx_val in x0.items():
        if k in mins.keys() and x_prime[k] < mins[k]:
            alpha = min(alpha, (x0[k] - mins[k]) / (x0[k] - x_prime[k]))
            if verbose:
                print("scaling to %.2f in direction %s" % (alpha, k))
        if k in maxs.keys() and x_prime[k] > maxs[k]:
            alpha = min(alpha, (maxs[k] - x0[k]) / (x_prime[k] - x0[k]))
            if verbose:
                print("scaling to %.2f in direction %s" % (alpha, k))

    # if varying 'chi_p2' need to double-check we don't go over limits
    if 'chi_p2' in dx.keys() and (scaling * dx['chi_p2']):
        chia = "chi_eff" if "chi_eff" in x0.keys() else "chi_align"
        # need find alpha s.t. (chi + alpha dchi)^2 + chi_p2 + alpha dchi_p2 = max_spin^2
        c = x0[chia] ** 2 + x0['chi_p2'] - maxs['a_1']**2
        dchi = scaling * dx[chia]
        dcp2 = scaling * dx['chi_p2']
        if chia in dx.keys() and dchi:
            a = dchi ** 2
            b = 2 * x0[chia] * dchi + dcp2
            alpha_prec = (-b + np.sqrt(b ** 2 - 4 * a * c)) / (2 * a)
        else:
            # not changing aligned spin, so easier
            alpha_prec = -c / dcp2
        if verbose:
            print("scaling to %.2f for precession" % alpha_prec)

        alpha = min(alpha, alpha_prec)

    return alpha


def scale_match(m_alpha, alpha):
    """
    A function to scale the match calculated at an offset alpha to the
    match at unit offset

    :param m_alpha: the match at an offset alpha
    :param alpha: the value of alpha
    :return m: the match at unit offset
    """
    m = (alpha ** 2 - 1 + m_alpha) / alpha ** 2

    return m


def average_mismatch(x, dx, scaling, f_low, psd,
                     approximant="IMRPhenomD", verbose=False):
    """
    This function calculates the average match for steps of +dx and -dx
    It also takes care of times when one of the steps moves beyond the
    edge of the physical parameter space

    :param x : dictionary with the initial point
    :param dx: dictionary with parameter variations
    :param scaling: the scaling to apply to dx
    :param f_low: low frequency cutoff
    :param psd: the power spectrum to use in calculating the match
    :param approximant: the approximant generator to use
    :param verbose: print debugging information
    :return m: The average match from steps of +/- scaling * dx
    """
    a = {}
    m = {}
    h0 = make_waveform(x, psd.delta_f, f_low, len(psd), approximant)
    for s in [1., -1.]:
        a[s] = check_physical(x, dx, s * scaling)
        h = make_offset_waveform(x, dx, s * a[s] * scaling, psd.delta_f, f_low, len(psd), approximant)
        m[s] = match(h0, h, psd, low_frequency_cutoff=f_low, subsample_interpolation=True)[0]
    if verbose:
        print("Had to scale steps to %.2f, %.2f" % (a[-1], a[1]))
        print("Mismatches %.3g, %.3g" % (1 - m[-1], 1 - m[1]))
    if min(a.values()) < 1e-2:
        if verbose:
            print("we're really close to the boundary, so down-weight match contribution")
        mm = (2 - m[1] - m[-1]) / (a[1] ** 2 + a[-1] ** 2)
    else:
        mm = 1 - 0.5 * (scale_match(m[1], a[1]) + scale_match(m[-1], a[-1]))
    return mm


def scale_dx(x, dx, desired_mismatch, f_low, psd,
             approximant="IMRPhenomD", tolerance=1e-2):
    """
    This function scales the input vectors so that the mismatch between
    a waveform at point x and one at x + v[i] is equal to the specified
    mismatch, up to the specified tolerance.

    :param x: dictionary with parameter values for initial point
    :param dx: a dictionary with the initial change in parameters
    :param desired_mismatch: the desired mismatch (1 - match)
    :param f_low: low frequency cutoff
    :param psd: the power spectrum to use in calculating the match
    :param approximant: the approximant generator to use
    :param tolerance: the maximum fractional error in the mismatch
    :return scale: The required scaling of dx to achieve the desired mismatch
    """
    opt = optimize.root_scalar(lambda a: average_mismatch(x, dx, a, f_low, psd,
                                                          approximant=approximant) - desired_mismatch,
                               bracket=[0, 20], method='brentq', rtol=tolerance)
    scale = opt.root

    return scale


def find_metric_and_eigendirections(x, dx_directions, snr, f_low, psd, approximant="IMRPhenomD",
                                    tolerance=0.05, max_iter=20):
    """
    Calculate the eigendirections in parameter space, normalized to enclose a 90% confidence
    region at the requested SNR

    :param x: dictionary with parameter values for initial point
    :param dx_directions: list of parameters for which to calculate waveform variations
    :param snr: the observed SNR
    :param f_low: low frequency cutoff
    :param psd: the power spectrum to use in calculating the match
    :param approximant: the approximant to use
    :param tolerance: the allowed error in the metric is (tolerance * mismatch)
    :param max_iter: the maximum number of iterations
    :return g: the mismatch metric in physical space
    """
    # initial directions and initial spacing
    g = Metric(x, dx_directions, 0, f_low, psd, approximant, tolerance,
               prob=0.9, snr=snr)
    g.iteratively_update_metric(max_iter)
    return g


def _neg_wf_match(x, x_directions, data, f_low, psd, approximant, fixed_pars=None):
    """
    Calculate the negative waveform match, taking x as the values and
    dx as the parameters.  This is in a format that's appropriate
    for scipy.optimize

    :param x: list of values
    :param x_directions: list of parameters for which to calculate waveform variations
    :param data: the data containing the waveform of interest
    :param f_low: low frequency cutoff
    :param psd: the power spectrum to use in calculating the match
    :param approximant: the approximant to use
    :param fixed_pars: a dictionary of fixed parameters and values
    :return -m: the negative of the match at this point
    """
    s = dict(zip(x_directions, x))
    if fixed_pars is not None:
        s.update(fixed_pars)

    h = make_waveform(s, psd.delta_f, f_low, len(psd), approximant)

    m = match(data, h, psd, low_frequency_cutoff=f_low, subsample_interpolation=True)[0]

    return -m


def _log_wf_mismatch(x, x_directions, data, f_low, psd, approximant, fixed_pars=None):
    """
    Calculate the negative waveform match, taking x as the values and
    dx as the parameters.  This is in a format that's appropriate
    for scipy.optimize

    :param x: list of values
    :param x_directions: list of parameters for which to calculate waveform variations
    :param data: the data containing the waveform of interest
    :param f_low: low frequency cutoff
    :param psd: the power spectrum to use in calculating the match
    :param approximant: the approximant to use
    :param fixed_pars: a dictionary of fixed parameters and values
    :return -m: the negative of the match at this point
    """
    s = dict(zip(x_directions, x))
    if fixed_pars is not None:
        s.update(fixed_pars)

    h = make_waveform(s, psd.delta_f, f_low, len(psd), approximant)

    m = match(data, h, psd, low_frequency_cutoff=f_low, subsample_interpolation=True)[0]

    return np.log10(1 - m)


def find_best_match(data, x, dx_directions, f_low, psd, approximant="IMRPhenomD",
                    method="metric", mismatch=0.03, tolerance=0.01):
    """
    A function to find the maximum match.
    This is done in two steps, first by finding the point in the grid defined
    by the metric gij (and given desired_mismatch) that gives the highest match.
    Second, we approximate the match as quadratic and find the maximum.

    :param data: the data containing the waveform of interest
    :param x: dictionary with parameter values for initial point
    :param dx_directions: list of parameters for which to calculate waveform variations
    :param f_low: low frequency cutoff
    :param psd: the power spectrum to use in calculating the match
    :param approximant: the approximant to use
    :param method: how to find the maximum
    :param mismatch: the mismatch for calculating the metric
    :param tolerance: the allowed error in the metric is (tolerance * mismatch)
    :return x_prime: the point in the grid with the highest match
    :return m_0: the match at this point
    """
    if (method != 'metric') and (method != 'scipy'):
        print('Have only implemented metric and scipy optimize based methods')
        m_peak = -1

    elif method == 'scipy':
        bounds = [(param_mins[k], param_maxs[k]) for k in dx_directions]
        x0 = np.array([x[k] for k in dx_directions])
        fixed_pars = {k: v for k, v in x.items() if k not in dx_directions}

        # out = optimize.minimize(_neg_wf_match, x0,
        #                         args=(dx_directions, data, f_low, psd, approximant, fixed_pars),
        #                         bounds=bounds)
        #
        # x = dict(zip(dx_directions, out.x))
        # m_peak = -out.fun

        out = optimize.minimize(_log_wf_mismatch, x0,
                                args=(dx_directions, data, f_low, psd, approximant, fixed_pars),
                                bounds=bounds)

        x = dict(zip(dx_directions, out.x))
        m_peak = 1 - 10 ** out.fun

    elif method == 'metric':
        g = Metric(x, dx_directions, mismatch, f_low, psd, approximant, tolerance)
        g.iteratively_update_metric()

        while True:
            h = make_waveform(x, g.psd.delta_f, g.f_low, len(g.psd), g.approximant)

            m_0, _ = match(data, h, g.psd, low_frequency_cutoff=g.f_low, subsample_interpolation=True)
            matches = np.zeros([g.ndim, 2])
            alphas = np.zeros([g.ndim, 2])

            for i in range(g.ndim):
                for j in range(2):
                    alphas[i, j] = check_physical(x, g.normalized_evecs()[i:i + 1], (-1) ** j)
                    h = make_offset_waveform(x, g.normalized_evecs()[i:i + 1], alphas[i, j] * (-1) ** j,
                                             g.psd.delta_f, g.f_low, len(g.psd),
                                             g.approximant)
                    matches[i, j] = match(data, h, g.psd, low_frequency_cutoff=g.f_low,
                                          subsample_interpolation=True)[0]

            if matches.max() > m_0:
                # maximum isn't at the centre so update location
                i, j = np.unravel_index(np.argmax(matches), matches.shape)
                for k, dx_val in g.normalized_evecs()[i:i + 1].items():
                    x[k] += float(alphas[i, j] * (-1) ** j * dx_val)

            else:
                # maximum is at the centre
                break

        s = (matches[:, 0] - matches[:, 1]) * 0.25 / \
            (m_0 - 0.5 * (matches[:, 0] + matches[:, 1]))
        delta_x = SimplePESamples(SamplesDict(dx_directions, np.matmul(g.normalized_evecs().samples, s)))
        alpha = check_physical(x, delta_x, 1)

        h = make_offset_waveform(x, delta_x, alpha, psd.delta_f, f_low, len(psd), approximant)
        m_peak = match(data, h, psd, low_frequency_cutoff=f_low,
                       subsample_interpolation=True)[0]

        for k, dx_val in delta_x.items():
            x[k] += float(alpha * dx_val)

    return x, m_peak<|MERGE_RESOLUTION|>--- conflicted
+++ resolved
@@ -128,13 +128,9 @@
         """
         if self.evec is None:
             self.calculate_evecs()
-<<<<<<< HEAD
-        return SimplePESamples(SamplesDict(self.dx_directions, self.evec * np.sqrt(self.mismatch / self.evals)))
-=======
         # always force to be positive to avoid negatives in sqrt
         self.evals[self.evals < 0] = np.abs(self.evals[self.evals < 0])
-        return SamplesDict(self.dx_directions, self.evec * np.sqrt(self.mismatch / self.evals))
->>>>>>> 53c23afa
+        return SimplePESamples(SamplesDict(self.dx_directions, self.evec * np.sqrt(self.mismatch / self.evals)))
 
     def calc_metric_error(self):
         """
