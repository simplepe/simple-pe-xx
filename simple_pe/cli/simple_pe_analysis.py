#! /usr/bin/env python

import os
from argparse import ArgumentParser
from pesummary.io import read
from pesummary.core.command_line import DictionaryAction
from simple_pe import io
from simple_pe.param_est import result
import numpy as np
import json

import logging
_logger = logging.getLogger('PESummary')
_logger.setLevel(logging.CRITICAL + 10)

# silence PESummary logger
__author__ = [
    "Charlie Hoy <charlie.hoy@ligo.org>",
    "Stephen Fairhurst <stephen.fairhurst@ligo.org>"
]


def command_line():
    """Define the command line arguments for `simple_pe_analysis`
    """
    parser = ArgumentParser()
    parser.add_argument(
        "--seed",
        help="random seed to set for reproducibility",
        default=123456789,
        type=int
    )
    parser.add_argument(
<<<<<<< HEAD
        "--neffective",
        help="Total number of effective samples to obtain",
        default=5000,
        type=int
=======
        "--snr_threshold",
        help="SNR threshold to use for localization. Default 4",
        default=4,
        type=float
    )
    parser.add_argument(
        "--localization_method",
        choices=["fullsky", "average"],
        help=(
            "Method to use when localizing the event. 'average' is faster and averages "
            "the SNR in the left and right polarizations across the sky. 'fullsky' "
            "samples over the sky, meaning that all samples are sky dependent"
        ),
        default="fullsky",
        type=str
>>>>>>> 6b7a8f08
    )
    parser.add_argument(
        "--peak_parameters",
        help=(
            "JSON file containing peak parameters generated with "
            "the `simple_pe_analysis` executable"
        ),
    )
    parser.add_argument(
        "--peak_snrs",
        help=(
            "JSON file containing peak SNRs generated with the "
            "`simple_pe_analysis` executable"
        ),
    )
    parser.add_argument(
        "--asd",
        help=(
            "ASD files to use for the analysis. Must be provided as a space "
            "separated dictionary, e.g. H1:path/to/file L1:path/to/file"
        ),
        nargs="+",
        default={},
        action=DictionaryAction,
    )
    parser.add_argument(
        "--psd",
        help=(
            "PSD files to use for the analysis. Must be provided as a space "
            "separated dictionary, e.g. H1:path/to/file L1:path/to/file"
        ),
        nargs="+",
        default={},
        action=DictionaryAction,
    )
    parser.add_argument(
        "--approximant",
        help="Approximant to use for the analysis",
        default="IMRPhenomXPHM",
    )
    parser.add_argument(
        "--f_low",
        help="Low frequency cutoff to use for the analysis",
        default=15.,
        type=float,
    )
    parser.add_argument(
        "--delta_f",
        help="Difference in frequency samples to use for PSD generation",
        default=0.0625,
        type=float
    )
    parser.add_argument(
        "--f_high",
        help=(
            "High frequency cutoff to use for the analysis. This also sets "
            "the sample rate (defined as f_high * 2)"
        ),
        default=8192.,
        type=float,
    )
    parser.add_argument(
        "--minimum_data_length",
        help="Minimum data length to use for the analysis",
        default=16,
        type=int,
    )
    parser.add_argument(
        "--outdir",
        help="Directory to store the output",
        default="./",
    )
    parser.add_argument(
        "--metric_directions",
        help="Directions to calculate metric",
        nargs="+",
        default=['chirp_mass', 'symmetric_mass_ratio', 'chi_align', 'chi_p']
    )
    parser.add_argument(
        "--precession_directions",
        help="Directions for precession",
        nargs="+",
        default=['symmetric_mass_ratio', 'chi_align', 'chi_p']
    )
    parser.add_argument(
        "--multipole_directions",
        help="Directions for higher order multipoles",
        nargs="+",
        default=['chirp_mass', 'symmetric_mass_ratio', 'chi_align']
    )
    parser.add_argument(
        "--distance_directions",
        help="Directions for distance",
        nargs="+",
        default=['chirp_mass', 'symmetric_mass_ratio', 'chi_align']
    )
    parser.add_argument(
        "--bayestar_localization",
        help="File containing details of Bayestar localization.  "
             "Default=None",
        default=None,
        type=str
    )
    return parser


def main(args=None):
    """Main interface for `simple_pe_analysis`
    """
    parser = command_line()
    opts, _ = parser.parse_known_args(args=args)
    np.random.seed(opts.seed)
    if not os.path.isdir(opts.outdir):
        os.mkdir(opts.outdir)
    peak_parameters = read(opts.peak_parameters).samples_dict
    with open(opts.peak_snrs, "r") as f:
        snrs = json.load(f)["posterior_samples"]
        for key in snrs.keys():
            if "ifo" not in key:
                snrs[key] = np.array(snrs[key])
            else:
                snrs[key] = snrs[key][0]
        for key in snrs['ifo_snr'].keys():
            snrs['ifo_snr'][key] = (
                snrs['ifo_snr_real'][key] + snrs['ifo_snr_imag'][key] * 1j
            )
    psd = io.load_psd_from_file(
        opts.psd, opts.asd, opts.delta_f, opts.f_low, opts.f_high
    )
    if 'chi_p2' in opts.metric_directions and 'chi_p2' not in peak_parameters:
        peak_parameters['chi_p2'] = peak_parameters['chi_p']**2
    template_parameters = {k: peak_parameters[k][0] for k in opts.metric_directions}
    for k in ["ra", "dec"]:
        if k in peak_parameters.keys():
            template_parameters[k] = peak_parameters[k][0]
    data_from_matched_filter = {
        "template_parameters": template_parameters,
        "snrs": snrs,
        "sigma": peak_parameters['sigma'][0]
    }
    pe_result = result.Result(
        f_low=opts.f_low, psd=psd,
        approximant=opts.approximant, bayestar_localization=opts.bayestar_localization,
        snr_threshold=opts.snr_threshold, data_from_matched_filter=data_from_matched_filter
    )
    _ = pe_result.generate_samples_from_aligned_spin_template_parameters(
        opts.metric_directions, opts.precession_directions,
        opts.multipole_directions, opts.distance_directions, interp_points=5,
<<<<<<< HEAD
        neff=opts.neffective
=======
        localization_method=opts.localization_method
>>>>>>> 6b7a8f08
    )
    pe_result.samples_dict.write(
        outdir=opts.outdir, filename="posterior_samples.dat", overwrite=True,
        file_format="dat"
    )


if __name__ == "__main__":
    main()<|MERGE_RESOLUTION|>--- conflicted
+++ resolved
@@ -31,12 +31,10 @@
         type=int
     )
     parser.add_argument(
-<<<<<<< HEAD
         "--neffective",
         help="Total number of effective samples to obtain",
         default=5000,
         type=int
-=======
         "--snr_threshold",
         help="SNR threshold to use for localization. Default 4",
         default=4,
@@ -46,13 +44,13 @@
         "--localization_method",
         choices=["fullsky", "average"],
         help=(
-            "Method to use when localizing the event. 'average' is faster and averages "
-            "the SNR in the left and right polarizations across the sky. 'fullsky' "
-            "samples over the sky, meaning that all samples are sky dependent"
+            "Method to use when localizing the event. 'average' is faster and "
+            "averages the SNR in the left and right polarizations across the "
+            "sky. 'fullsky' samples over the sky, meaning that all samples "
+            "are sky dependent"
         ),
         default="fullsky",
         type=str
->>>>>>> 6b7a8f08
     )
     parser.add_argument(
         "--peak_parameters",
@@ -201,11 +199,7 @@
     _ = pe_result.generate_samples_from_aligned_spin_template_parameters(
         opts.metric_directions, opts.precession_directions,
         opts.multipole_directions, opts.distance_directions, interp_points=5,
-<<<<<<< HEAD
-        neff=opts.neffective
-=======
-        localization_method=opts.localization_method
->>>>>>> 6b7a8f08
+        neff=opts.neffective, localization_method=opts.localization_method
     )
     pe_result.samples_dict.write(
         outdir=opts.outdir, filename="posterior_samples.dat", overwrite=True,
