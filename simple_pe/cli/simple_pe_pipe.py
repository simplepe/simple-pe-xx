--- conflicted
+++ resolved
@@ -390,164 +390,6 @@
                 "Unable to use --use_bayestar_localization when --sid/--gid "
                 "is not provided"
             )
-        from pesummary.gw.gracedb import get_gracedb_data
-        if gid is None:
-            try:
-                gid = get_gracedb_data(sid, superevent=True, info="preferred_event")
-            except AttributeError:
-                gid = get_gracedb_data(sid, superevent=True,
-                                       info="preferred_event_data")
-
-        from ligo.gracedb.rest import GraceDb
-        from ligo.gracedb.exceptions import HTTPError
-        logger.info("Grabbing localization data from gracedb")
-        loc_filename = f"{self.opts.outdir}/output/{gid}_bayestar.fits"
-        client = GraceDb("https://gracedb.ligo.org/api/")
-        with open(loc_filename, "wb") as f:
-            options = ["bayestar.fits", "bayestar.fits.gz", "bayestar.multiorder.fits,0", "bayestar_pycbc_C01.fits.gz"]
-            for opt in options:
-                try:
-                    r = client.files(gid, opt)
-                except HTTPError:
-                    continue
-            try:
-                f.write(r.read())
-            except Exception:
-                raise
-        return loc_filename
-
-
-class FilterNode(Node):
-    """Node to handle the generation of the main match filter job
-
-    Parameters
-    ----------
-    opts: argparse.Namespace
-        Namespace containing the command line arguments
-    dag: Dag
-        Dag object to control the generation of the DAG
-    """
-    job_name = "filter"
-
-    def __init__(self, *args, **kwargs):
-        super().__init__(*args, **kwargs)
-        self._executable = self.get_executable("simple_pe_filter")
-        self.opts.trigger_parameters = self._prepare_trigger_parameters(
-            self.opts.sid, self.opts.gid, self.opts.trigger_parameters,
-        )
-<<<<<<< HEAD
-=======
-        if self.opts.use_bayestar_localization:
-            self.opts.bayestar_localization = \
-                self._get_bayestar_localization(self.opts.sid, self.opts.gid)
-        if not len(self.opts.psd) and not len(self.opts.asd):
-            self.opts.psd = self._get_search_psd(self.opts.sid, self.opts.gid)
->>>>>>> 5bb073a5
-        self.create_pycondor_job()
-
-    @property
-    def arguments(self):
-        string_args = [
-            "trigger_parameters", "approximant", "f_low", "f_high",
-            "minimum_data_length", "seed", "snr_threshold",
-        ]
-        dict_args = ["asd", "psd"]
-        if "strain_cache" in self.opts.strain:
-            string_args += ["strain"]
-        else:
-            dict_args += ["strain", "channels"]
-        list_args = ["metric_directions"]
-        args = self._format_arg_lists(string_args, dict_args, list_args)
-        args += [["--outdir", f"{self.opts.outdir}/output"]]
-        return " ".join([item for sublist in args for item in sublist])
-
-    def _prepare_trigger_parameters(self, sid, gid, trigger_parameters):
-        """
-        Obtain the trigger parameters either from the trigger_parameters file
-        or by reading them from GraceDB using the sid/gid
-
-        Parameters
-        ----------
-        sid: str
-            GraceDB ID for the event you wish to analyse
-        gid: str
-            Superevent GraceDB ID for the event you wish to analyse
-        trigger_parameters: str or dict
-            Either a dict containing the trigger parameters or the name of a
-            file which contains the parameters
-        """
-        import json
-        os.makedirs(f"{self.opts.outdir}/output", exist_ok=True)
-<<<<<<< HEAD
-        if trigger_parameters is not None and isinstance(trigger_parameters, dict):
-            filename = f"{self.opts.outdir}/output/trigger_parameters.json"
-            with open(filename, "w") as f:
-                _trigger_parameters = {key: float(item) for key, item in trigger_parameters.items()}
-                json.dump(_trigger_parameters, f)
-        elif trigger_parameters is not None:
-            filename = trigger_parameters
-        if sid is not None and gid is not None:
-            raise ValueError(
-                "SID and GID both specified. Please provide either an SID or a GID"
-            )
-        if sid is not None and gid is None:
-            from pesummary.gw.gracedb import get_gracedb_data
-            try:
-                gid = get_gracedb_data(sid, superevent=True, info="preferred_event")
-            except AttributeError:
-                gid = get_gracedb_data(sid, superevent=True, info="preferred_event_data")
-        if gid is not None:
-            if trigger_parameters is None:
-                from pesummary.gw.gracedb import get_gracedb_data
-                logger.info("Grabbing search data from gracedb for trigger_parameters")
-                data = get_gracedb_data(gid)
-                template_data = data["extra_attributes"]["SingleInspiral"][0]
-                json_data = {
-                    "mass_1": template_data["mass1"], "mass_2": template_data["mass2"],
-                    "spin_1z": template_data["spin1z"], "spin_2z": template_data["spin2z"],
-                    "time": data["gpstime"], "chi_p": 0.2, "tilt": 0.1,
-                    "coa_phase": 0.
-                }
-                logger.info("Using the following trigger_parameters:")
-                for param, item in json_data.items():
-                    logger.info(f"{param} = {item}")
-                filename = f"{self.opts.outdir}/output/trigger_parameters.json"
-                logger.debug(f"Saving template_parameters to {filename}")
-                with open(filename, "w") as f:
-                    json.dump(json_data, f)
-=======
->>>>>>> 5bb073a5
-
-        if trigger_parameters is None and sid is None and gid is None:
-            raise ValueError(
-                "Please provide a file containing the trigger parameters "
-                "or a superevent ID to download the trigger parameters "
-                "from GraceDB"
-            )
-
-        if trigger_parameters is None:
-            # read parameters from graceDB using sid/gid
-            trigger_parameters = get_trigger_parameters(sid, gid)
-
-        if isinstance(trigger_parameters, dict):
-            filename = f"{self.opts.outdir}/output/trigger_parameters.json"
-            with open(filename, "w") as f:
-                _trigger_parameters = {key: float(item) for key, item in
-                                       trigger_parameters.items()}
-                json.dump(_trigger_parameters, f)
-        else:
-            filename = trigger_parameters
-
-        return filename
-
-<<<<<<< HEAD
-=======
-    def _get_bayestar_localization(self, sid, gid):
-        if sid is None and gid is None:
-            raise ValueError(
-                "Unable to use --use_bayestar_localization when --sid/--gid "
-                "is not provided"
-            )
         if gid is None:
             gid = _gid_from_sid(sid)
 
@@ -570,6 +412,84 @@
             except Exception:
                 raise
         return loc_filename
+
+
+class FilterNode(Node):
+    """Node to handle the generation of the main match filter job
+
+    Parameters
+    ----------
+    opts: argparse.Namespace
+        Namespace containing the command line arguments
+    dag: Dag
+        Dag object to control the generation of the DAG
+    """
+    job_name = "filter"
+
+    def __init__(self, *args, **kwargs):
+        super().__init__(*args, **kwargs)
+        self._executable = self.get_executable("simple_pe_filter")
+        self.opts.trigger_parameters = self._prepare_trigger_parameters(
+            self.opts.sid, self.opts.gid, self.opts.trigger_parameters,
+        )
+        if not len(self.opts.psd) and not len(self.opts.asd):
+            self.opts.psd = self._get_search_psd(self.opts.sid, self.opts.gid)
+        self.create_pycondor_job()
+
+    @property
+    def arguments(self):
+        string_args = [
+            "trigger_parameters", "approximant", "f_low", "f_high",
+            "minimum_data_length", "seed", "snr_threshold",
+        ]
+        dict_args = ["asd", "psd"]
+        if "strain_cache" in self.opts.strain:
+            string_args += ["strain"]
+        else:
+            dict_args += ["strain", "channels"]
+        list_args = ["metric_directions"]
+        args = self._format_arg_lists(string_args, dict_args, list_args)
+        args += [["--outdir", f"{self.opts.outdir}/output"]]
+        return " ".join([item for sublist in args for item in sublist])
+
+    def _prepare_trigger_parameters(self, sid, gid, trigger_parameters):
+        """
+        Obtain the trigger parameters either from the trigger_parameters file
+        or by reading them from GraceDB using the sid/gid
+
+        Parameters
+        ----------
+        sid: str
+            GraceDB ID for the event you wish to analyse
+        gid: str
+            Superevent GraceDB ID for the event you wish to analyse
+        trigger_parameters: str or dict
+            Either a dict containing the trigger parameters or the name of a
+            file which contains the parameters
+        """
+        import json
+        os.makedirs(f"{self.opts.outdir}/output", exist_ok=True)
+        if trigger_parameters is None and sid is None and gid is None:
+            raise ValueError(
+                "Please provide a file containing the trigger parameters "
+                "or a superevent ID to download the trigger parameters "
+                "from GraceDB"
+            )
+
+        if trigger_parameters is None:
+            # read parameters from graceDB using sid/gid
+            trigger_parameters = get_trigger_parameters(sid, gid)
+
+        if isinstance(trigger_parameters, dict):
+            filename = f"{self.opts.outdir}/output/trigger_parameters.json"
+            with open(filename, "w") as f:
+                _trigger_parameters = {key: float(item) for key, item in
+                                       trigger_parameters.items()}
+                json.dump(_trigger_parameters, f)
+        else:
+            filename = trigger_parameters
+
+        return filename
 
     def _get_search_psd(self, sid, gid):
         if sid is None and gid is None:
@@ -603,7 +523,6 @@
             raise ValueError(f"Unable to extract PSD from {coinc_filename}")
         return psd_dict
 
->>>>>>> 5bb073a5
 
 class DataFindNode(Node):
     """Node to handle fetching the strain data to analyse
