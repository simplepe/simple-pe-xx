--- conflicted
+++ resolved
@@ -83,6 +83,15 @@
         help="Accounting group to use for this workflow",
     )
     return parser
+
+
+def _gid_from_sid(sid):
+    from pesummary.gw.gracedb import get_gracedb_data
+    try:
+        return get_gracedb_data(sid, superevent=True, info="preferred_event")
+    except AttributeError:
+        return get_gracedb_data(sid, superevent=True,
+                                info="preferred_event_data")
 
 
 def get_trigger_parameters(sid, gid):
@@ -110,14 +119,8 @@
             "Please provide either an SID or a GID"
         )
     elif sid is not None and gid is None:
-        try:
-            gid = get_gracedb_data(sid, superevent=True,
-                                   info="preferred_event")
-        except AttributeError:
-            gid = get_gracedb_data(sid, superevent=True,
-                                   info="preferred_event_data")
-
-    
+        gid = _gid_from_sid(sid)
+
     logger.info("Grabbing search data from gracedb for trigger_parameters")
     logger.info("Using the gid: %s" % gid)
     data = get_gracedb_data(gid)
@@ -438,40 +441,6 @@
         """
         import json
         os.makedirs(f"{self.opts.outdir}/output", exist_ok=True)
-<<<<<<< HEAD
-=======
-        if trigger_parameters is not None and isinstance(trigger_parameters, dict):
-            filename = f"{self.opts.outdir}/output/trigger_parameters.json"
-            with open(filename, "w") as f:
-                _trigger_parameters = {key: float(item) for key, item in trigger_parameters.items()}
-                json.dump(_trigger_parameters, f)
-        elif trigger_parameters is not None:
-            filename = trigger_parameters
-        if sid is not None and gid is not None:
-            raise ValueError(
-                "SID and GID both specified. Please provide either an SID or a GID"
-            )
-        if sid is not None and gid is None:
-            gid = self._gid_from_sid(sid)
-        if gid is not None:
-            if trigger_parameters is None:
-                logger.info("Grabbing search data from gracedb for trigger_parameters")
-                data = get_gracedb_data(gid)
-                template_data = data["extra_attributes"]["SingleInspiral"][0]
-                json_data = {
-                    "mass_1": template_data["mass1"], "mass_2": template_data["mass2"],
-                    "spin_1z": template_data["spin1z"], "spin_2z": template_data["spin2z"],
-                    "time": data["gpstime"], "chi_p": 0.2, "tilt": 0.1,
-                    "coa_phase": 0.
-                }
-                logger.info("Using the following trigger_parameters:")
-                for param, item in json_data.items():
-                    logger.info(f"{param} = {item}")
-                filename = f"{self.opts.outdir}/output/trigger_parameters.json"
-                logger.debug(f"Saving template_parameters to {filename}")
-                with open(filename, "w") as f:
-                    json.dump(json_data, f)
->>>>>>> 88f3b057
 
         if trigger_parameters is None and sid is None and gid is None:
             raise ValueError(
@@ -495,31 +464,14 @@
 
         return filename
 
-    def _gid_from_sid(self, sid):
-        from pesummary.gw.gracedb import get_gracedb_data
-        try:
-            return get_gracedb_data(sid, superevent=True, info="preferred_event")
-        except AttributeError:
-            return get_gracedb_data(sid, superevent=True, info="preferred_event_data")
-
     def _get_bayestar_localization(self, sid, gid):
         if sid is None and gid is None:
             raise ValueError(
                 "Unable to use --use_bayestar_localization when --sid/--gid "
                 "is not provided"
             )
-        from pesummary.gw.gracedb import get_gracedb_data
         if gid is None:
-<<<<<<< HEAD
-            try:
-                gid = get_gracedb_data(sid, superevent=True,
-                                       info="preferred_event")
-            except AttributeError:
-                gid = get_gracedb_data(sid, superevent=True,
-                                       info="preferred_event_data")
-=======
-            gid = self._gid_from_sid(sid)
->>>>>>> 88f3b057
+            gid = _gid_from_sid(sid)
 
         from ligo.gracedb.rest import GraceDb
         from ligo.gracedb.exceptions import HTTPError
@@ -544,12 +496,13 @@
     def _get_search_psd(self, sid, gid):
         if sid is None and gid is None:
             raise ValueError(
-                "No PSD/ASD provided and unable to grab one from GraceDB because "
-                "no SID/GID has been provided. Please either provide PSD/ASDs via "
+                "No PSD/ASD provided and unable to grab one from GraceDB "
+                "because no SID/GID has been provided. "
+                "Please either provide PSD/ASDs via "
                 "the --psd/--asd flags or a SID/GID via the --sid/--gid flags"
             )
         elif gid is None:
-            gid = self._gid_from_sid(sid)
+            gid = _gid_from_sid(sid)
         logger.info("Grabbing PSD/ASD data from coinc.xml file")
         from ligo.gracedb.rest import GraceDb
         from gwpy.frequencyseries import FrequencySeries
