#! /usr/bin/env python

from argparse import ArgumentParser
from pesummary.core.command_line import DictionaryAction, ConfigAction as _ConfigAction
import lalsimulation as ls
import pycondor
import os
import numpy as np
from . import logger

__authors__ = [
    "Charlie Hoy <charlie.hoy@ligo.org>",
]


class ConfigAction(_ConfigAction):
    @staticmethod
    def dict_from_str(string, delimiter=":"):
        mydict = _ConfigAction.dict_from_str(string, delimiter=delimiter)
        for key, item in mydict.items():
            if isinstance(item, list):
                mydict[key] = item[0]
        return mydict


def command_line():
    """Define the command line arguments for `simple_pe_pipe`
    """
    from .simple_pe_analysis import command_line as _analysis_command_line
    from .simple_pe_filter import command_line as _filter_command_line
    from .simple_pe_datafind import command_line as _datafind_command_line
    parser = ArgumentParser(
        parents=[_analysis_command_line(), _filter_command_line(), _datafind_command_line()],
        conflict_handler='resolve'
    )
    remove = ["--peak_parameters", "--peak_snrs"]
    for action in parser._actions[::-1]:
        if len(action.option_strings) and action.option_strings[0] in remove:
            parser._handle_conflict_resolve(
                None, [(action.option_strings[0], action)]
            )
    parser.add_argument(
        "config_file", nargs="?", action=ConfigAction,
        help="Configuration file containing command line arguments"
    )
    parser.add_argument(
        "--sid",
        help=(
            "superevent ID for the event you wish to analyse. If "
            "provided, and --trigger_parameters is not provided, the "
            "trigger parameters are downloaded from the best matching "
            "search template on GraceDB."
        )
    )
    parser.add_argument(
        "--gid",
        help=(
            "GraceDB ID for the event you wish to analyse. If "
            "provided, and --trigger_parameters is not provided, the "
            "trigger parameters are downloaded from the best matching "
            "search template on GraceDB. There is no need to provide both "
            "--sid and --gid; --gid will be used if provided."
        )
    )
    parser.add_argument(
        "--use_bayestar_localization",
        action="store_true",
        default=False,
        help="use the bayestar localization. --sid/--gid must also be provided"
    )
    parser.add_argument(
        "--truth",
        help="File containing the injected values. Used only for plotting",
        default=None,
        type=str,
    )
    parser.add_argument(
        "--accounting_group_user",
        help="Accounting group user to use for this workflow",
    )
    parser.add_argument(
        "--accounting_group",
        help="Accounting group to use for this workflow",
    )
    return parser


class Dag(object):
    """Base Dag object to handle the creation of the DAG

    Parameters
    ----------
    opts: argparse.Namespace
        Namespace containing the command line arguments
    """
    def __init__(self, opts):
        self.opts = opts
        string = "%s/{}" % (opts.outdir)
        self.error = string.format("error")
        self.log = string.format("log")
        self.output = string.format("output")
        self.submit = string.format("submit")
        self.dagman = pycondor.Dagman(name="simple_pe", submit=self.submit)
        self.submit_file = os.path.join(self.dagman.submit, '{}.dag'.format(self.dagman.name))

    @property
    def bash_file(self):
        return os.path.join(self.submit, "bash_simple_pe.sh")

    @property
    def output_directories(self):
        dirs = {
            "error": self.error, "log": self.log, "output": self.output,
            "submit": self.submit
        }
        return dirs

    def _rename_dag(self):
        """
        """
        new_name = self.dagman.submit_file.replace(".submit", ".dag")
        os.rename(self.dagman.submit_file, new_name)
        self.dagman.submit_file = new_name

    def build(self):
        """Build the pycondor dag
        """
        self.dagman.build()
        self._rename_dag()
        self.write_bash_script()
        print("Dag Generation complete.")
        print("To submit jobs to condor run:\n")
        print("$ condor_submit_dag {}\n".format(self.dagman.submit_file))
        print("To analyse jobs locally run:\n")
        print("$ bash {}\n".format(self.bash_file))

    def build_submit(self):
        """Submit the pycondor dag
        """
        self.dagman.build_submit()

    def write_bash_script(self):
        """Write a bash script containing all of the command lines used
        """
        with open(self.bash_file, "w") as f:
            f.write("#!/usr/bin/env bash\n\n")
            independent_jobs = []
            p_dependent_jobs = []
            pc_dependent_jobs = []
            for node in self.dagman.nodes:
                if len(node.parents) and not len(node.children):
                    p_dependent_jobs.append(node)
                elif len(node.parents):
                    pc_dependent_jobs.append(node)
                else:
                    independent_jobs.append(node)
            for node in independent_jobs + pc_dependent_jobs + p_dependent_jobs:
                f.write("# {}\n".format(node.name))
                f.write(
                    "# PARENTS {}\n".format(
                        " ".join([job.name for job in node.parents])
                    )
                )
                f.write(
                    "# CHILDREN {}\n".format(
                        " ".join([job.name for job in node.children])
                    )
                )
                job_str = "{} {}\n\n".format(node.executable, node.args[0].arg)
                job_str = job_str.replace("$(Cluster)", "0")
                job_str = job_str.replace("$(Process)", "0")
                f.write(job_str)


class Node(object):
    """Base node object to handle condor job creation

    Parameters
    ----------
    opts: argparse.Namespace
        Namespace containing the command line arguments
    dag: Dag
        Dag object to control the generation of the DAG
    """
    def __init__(self, opts, dag):
        self.opts = opts
        self.dag = dag
        self.dagman = self.dag.dagman
        self._executable = self.get_executable("simple_pe_pipe")

    @staticmethod
    def get_executable(executable):
        """Find the path to the executable

        Parameters
        ----------
        executable: str
            the name of the executable you wish to find
        """
        from distutils.spawn import find_executable
        exe = find_executable(executable)
        if exe is None:
            return executable
        return exe

    @property
    def executable(self):
        return self._executable

    @property
    def request_memory(self):
        return "8 GB"

    @property
    def request_disk(self):
        return "1 GB"

    @property
    def request_cpus(self):
        return 1

    @property
    def getenv(self):
        return True

    @property
    def notification(self):
        return "never"

    @property
    def universe(self):
        return "vanilla"

    @property
    def extra_lines(self):
        return [
            "accounting_group = {}".format(self.opts.accounting_group),
            "accounting_group_user = {}".format(self.opts.accounting_group_user)
        ]

    def _format_arg_lists(self, string_args, dict_args, list_args):
        args = [
            [f"--{param}", str(getattr(self.opts, param))] for param in
            string_args if getattr(self.opts, param) is not None
        ]
        args += [
            [f"--{param}", " ".join([val for val in getattr(self.opts, param)])]
            for param in list_args if (getattr(self.opts, param) is not None)
            and len(getattr(self.opts, param))
        ]
        args += [
            [
                f"--{param}", " ".join([
                    f"{key}:{item}" for key, item in
                    getattr(self.opts, param).items()
                ])
            ] for param in dict_args if (getattr(self.opts, param) is not None)
            and len(getattr(self.opts, param))
        ]
        return args

    def add_parent(self, parent):
        """Add a parent to the node

        Parameters
        ----------
        parent:

        """
        self.job.add_parent(parent)

    def add_child(self, child):
        """Add a child to the node

        Parameters
        ----------
        child: varaha.condor.Node
            child node you wish to add to your job
        """
        self.job.add_child(child)

    def create_pycondor_job(self):
        self.job = pycondor.Job(
            name=self.job_name, executable=self.executable,
            submit=self.dag.submit, error=self.dag.error,
            log=self.dag.log, output=self.dag.output,
            request_memory=self.request_memory, request_disk=self.request_disk,
            request_cpus=self.request_cpus, getenv=self.getenv,
            universe=self.universe, extra_lines=self.extra_lines,
            dag=self.dagman, arguments=self.arguments,
            notification=self.notification
        )


class AnalysisNode(Node):
    """Node to handle the generation of the main analysis job

    Parameters
    ----------
    opts: argparse.Namespace
        Namespace containing the command line arguments
    dag: Dag
        Dag object to control the generation of the DAG
    """
    job_name = "analysis"

    def __init__(self, *args, **kwargs):
        super().__init__(*args, **kwargs)
        self._executable = self.get_executable("simple_pe_analysis")
        self.create_pycondor_job()

    @property
    def arguments(self):
        string_args = [
            "approximant", "f_low", "delta_f", "f_high", "minimum_data_length",
            "seed"
        ]
        dict_args = ["asd", "psd"]
        list_args = ["metric_directions", "precession_directions"]
        args = self._format_arg_lists(string_args, dict_args, list_args)
        args += [["--outdir", f"{self.opts.outdir}/output"]]
        args += [
            ["--peak_parameters", f"{self.opts.outdir}/output/peak_parameters.json"],
            ["--peak_snrs", f"{self.opts.outdir}/output/peak_snrs.json"]
        ]
        return " ".join([item for sublist in args for item in sublist])


class FilterNode(Node):
    """Node to handle the generation of the main match filter job

    Parameters
    ----------
    opts: argparse.Namespace
        Namespace containing the command line arguments
    dag: Dag
        Dag object to control the generation of the DAG
    """
    job_name = "filter"

    def __init__(self, *args, **kwargs):
        super().__init__(*args, **kwargs)
        self._executable = self.get_executable("simple_pe_filter")
        self.opts.trigger_parameters = self._prepare_trigger_parameters(
            self.opts.sid, self.opts.gid, self.opts.trigger_parameters,
        )
        if self.opts.use_bayestar_localization:
            self.opts.bayestar_localization = \
                self._get_bayestar_localization(self.opts.sid, self.opts.gid)
        self.create_pycondor_job()

    @property
    def arguments(self):
        string_args = [
            "trigger_parameters", "approximant", "f_low", "f_high",
            "minimum_data_length", "seed", "snr_threshold",
            "bayestar_localization"
        ]
        dict_args = ["asd", "psd"]
        if "strain_cache" in self.opts.strain:
            string_args += ["strain"]
        else:
            dict_args += ["strain", "channels"]
        list_args = ["metric_directions"]
        args = self._format_arg_lists(string_args, dict_args, list_args)
        args += [["--outdir", f"{self.opts.outdir}/output"]]
        return " ".join([item for sublist in args for item in sublist])

    def _prepare_trigger_parameters(self, sid, gid, trigger_parameters):
        """
        """
        from pesummary.gw.gracedb import get_gracedb_data
        import json
        os.makedirs(f"{self.opts.outdir}/output", exist_ok=True)
        if trigger_parameters is not None and isinstance(trigger_parameters, dict):
            filename = f"{self.opts.outdir}/output/trigger_parameters.json"
            with open(filename, "w") as f:
                _trigger_parameters = {key: float(item) for key, item in trigger_parameters.items()}
                json.dump(_trigger_parameters, f)
        elif trigger_parameters is not None:
            filename = trigger_parameters
        if sid is not None and gid is not None:
            raise ValueError(
                "SID and GID both specified. Please provide either an SID or a GID"
            )
        if sid is not None and gid is None:
<<<<<<< HEAD
            from pesummary.gw.gracedb import get_gracedb_data
=======
>>>>>>> 27cad647
            try:
                gid = get_gracedb_data(sid, superevent=True, info="preferred_event")
            except AttributeError:
                gid = get_gracedb_data(sid, superevent=True, info="preferred_event_data")
        if gid is not None:
            if trigger_parameters is None:
                logger.info("Grabbing search data from gracedb for trigger_parameters")
                data = get_gracedb_data(gid)
                template_data = data["extra_attributes"]["SingleInspiral"][0]
                json_data = {
                    "mass_1": template_data["mass1"], "mass_2": template_data["mass2"],
                    "spin_1z": template_data["spin1z"], "spin_2z": template_data["spin2z"],
                    "time": data["gpstime"], "chi_p": 0.2, "tilt": 0.1,
                    "coa_phase": 0.
                }
                logger.info("Using the following trigger_parameters:")
                for param, item in json_data.items():
                    logger.info(f"{param} = {item}")
                filename = f"{self.opts.outdir}/output/trigger_parameters.json"
                logger.debug(f"Saving template_parameters to {filename}")
                with open(filename, "w") as f:
                    json.dump(json_data, f)

        if trigger_parameters is None and sid is None and gid is None:
            raise ValueError(
                "Please provide a file containing the trigger parameters "
                "or a superevent ID to download the trigger parameters "
                "from GraceDB"
            )
        return filename

    def _get_bayestar_localization(self, sid, gid):
        if sid is None and gid is None:
            raise ValueError(
                "Unable to use --use_bayestar_localization when --sid/--gid "
                "is not provided"
            )
        from pesummary.gw.gracedb import get_gracedb_data
        if gid is None:
            try:
                gid = get_gracedb_data(sid, superevent=True, info="preferred_event")
            except AttributeError:
                gid = get_gracedb_data(sid, superevent=True,
                                       info="preferred_event_data")

        from ligo.gracedb.rest import GraceDb
        from ligo.gracedb.exceptions import HTTPError
        logger.info("Grabbing localization data from gracedb")
        loc_filename = f"{self.opts.outdir}/output/{gid}_bayestar.fits"
        client = GraceDb("https://gracedb.ligo.org/api/")
        with open(loc_filename, "wb") as f:
            options = ["bayestar.fits", "bayestar.fits.gz", "bayestar.multiorder.fits,0", "bayestar_pycbc_C01.fits.gz"]
            for opt in options:
                try:
                    r = client.files(gid, opt)
                except HTTPError:
                    continue
            try:
<<<<<<< HEAD
                r = client.files(gid, "bayestar.fits")
            except HTTPError:
                try:
                    r = client.files(gid, "bayestar.multiorder.fits,0")
                except HTTPError:
                    r = client.files(gid, "bayestar_pycbc_C01.fits.gz")
            f.write(r.read())
=======
                f.write(r.read())
            except Exception:
                raise
>>>>>>> 27cad647
        return loc_filename


class DataFindNode(Node):
    """Node to handle fetching the strain data to analyse

    Parameters
    ----------
    opts: argparse.Namespace
        Namespace containing the command line arguments
    dag: Dag
        Dag object to control the generation of the DAG
    """
    job_name = "datafind"

    def __init__(self, *args, **kwargs):
        super().__init__(*args, **kwargs)
        self._executable = self.get_executable("simple_pe_datafind")
        self.create_pycondor_job()

    @property
    def universe(self):
        return "local"

    @property
    def arguments(self):
        string_args = ["outdir", "trigger_time", "injection"]
        args = self._format_arg_lists(string_args, ["channels"], [])
        return " ".join([item for sublist in args for item in sublist])


class CornerNode(Node):
    """Node to handle the generation of a corner plot showing the posterior

    Parameters
    ----------
    opts: argparse.Namespace
        Namespace containing the command line arguments
    dag: Dag
        Dag object to control the generation of the DAG
    """
    job_name = "corner"

    def __init__(self, *args, **kwargs):
        super().__init__(*args, **kwargs)
        self._executable = self.get_executable("simple_pe_corner")
        self.create_pycondor_job()

    @property
    def universe(self):
        return "local"

    @property
    def arguments(self):
        args = self._format_arg_lists(["truth"], [], [])
        args += [
            ["--outdir", f"{self.opts.outdir}/output"],
            ["--posterior", f"{self.opts.outdir}/output/posterior_samples.dat"]
        ]
        args += [
            [
                "--parameters", "chirp_mass", "symmetric_mass_ratio", "chi_align",
                "theta_jn", "luminosity_distance"
            ]
        ]
        sp = ls.SimInspiralGetSpinSupportFromApproximant(
            getattr(ls, self.opts.approximant)
        )
        if sp > 2:
            args[-1] += ["chi_p"]
        return " ".join([item for sublist in args for item in sublist])


def main(args=None):
    """Main interface for `simple_pe_pipe`
    """
    parser = command_line()
    opts, _ = parser.parse_known_args(args=args)
    logger.info(opts)
    MainDag = Dag(opts)
    DATAFIND = False
    if opts.strain is None:
        DataFindJob = DataFindNode(opts, MainDag)
        DATAFIND = True
        opts.strain = f"{opts.outdir}/output/strain_cache.json"
    FilterJob = FilterNode(opts, MainDag)
    CornerJob = CornerNode(opts, MainDag)
    AnalysisJob = AnalysisNode(opts, MainDag)
    AnalysisJob.add_child(CornerJob.job)
    FilterJob.add_child(AnalysisJob.job)
    if DATAFIND:
        DataFindJob.add_child(FilterJob.job)
    MainDag.build()


if __name__ == "__main__":
    main()<|MERGE_RESOLUTION|>--- conflicted
+++ resolved
@@ -384,10 +384,6 @@
                 "SID and GID both specified. Please provide either an SID or a GID"
             )
         if sid is not None and gid is None:
-<<<<<<< HEAD
-            from pesummary.gw.gracedb import get_gracedb_data
-=======
->>>>>>> 27cad647
             try:
                 gid = get_gracedb_data(sid, superevent=True, info="preferred_event")
             except AttributeError:
@@ -446,19 +442,9 @@
                 except HTTPError:
                     continue
             try:
-<<<<<<< HEAD
-                r = client.files(gid, "bayestar.fits")
-            except HTTPError:
-                try:
-                    r = client.files(gid, "bayestar.multiorder.fits,0")
-                except HTTPError:
-                    r = client.files(gid, "bayestar_pycbc_C01.fits.gz")
-            f.write(r.read())
-=======
                 f.write(r.read())
             except Exception:
                 raise
->>>>>>> 27cad647
         return loc_filename
 
 
